--- conflicted
+++ resolved
@@ -5,11 +5,8 @@
 	"log"
 	"net/http"
 	"os"
-<<<<<<< HEAD
 	"os/signal"
 	"syscall"
-=======
->>>>>>> 6cb70f17
 	"time"
 
 	"github.com/tunghauvan-interspace/incd-mgnt-system/internal/config"
@@ -115,10 +112,16 @@
 		MaxHeaderBytes: 1 << 20, // 1MB
 	}
 
-<<<<<<< HEAD
 	// Setup graceful shutdown
 	ctx, stop := signal.NotifyContext(context.Background(), os.Interrupt, syscall.SIGTERM)
 	defer stop()
+
+	logger.Info("Starting Incident Management System", map[string]interface{}{
+		"port": cfg.Port,
+		"log_level": cfg.LogLevel,
+		"structured_logging": true,
+		"metrics_enabled": cfg.MetricsEnabled,
+	})
 
 	// Start server in a goroutine
 	go func() {
@@ -138,20 +141,6 @@
 	log.Printf("Incident Management System started successfully")
 	if !cfg.HasNotificationConfigured() {
 		log.Printf("WARNING: No notification methods configured - alerts will not be sent")
-=======
-	logger.Info("Starting Incident Management System", map[string]interface{}{
-		"port": port,
-		"log_level": cfg.LogLevel,
-		"structured_logging": true,
-		"metrics_enabled": cfg.MetricsEnabled,
-	})
-
-	if err := http.ListenAndServe(":"+port, h); err != nil {
-		logger.Error("Server failed to start", map[string]interface{}{
-			"error": err.Error(),
-		})
-		log.Fatal("Server failed to start:", err)
->>>>>>> 6cb70f17
 	}
 
 	// Wait for interrupt signal
